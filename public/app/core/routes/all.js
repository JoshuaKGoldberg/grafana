define([
  'angular',
  '../core_module',
  './bundle_loader',
  './dashboard_loaders',
], function(angular, coreModule, BundleLoader) {
  "use strict";

  coreModule.config(function($routeProvider, $locationProvider) {
    $locationProvider.html5Mode(true);

    var loadOrgBundle = new BundleLoader.BundleLoader('app/features/org/all');

    $routeProvider
      .when('/', {
        templateUrl: 'app/partials/dashboard.html',
        controller : 'LoadDashboardCtrl',
        reloadOnSearch: false,
      })
      .when('/dashboard/:type/:slug', {
        templateUrl: 'app/partials/dashboard.html',
        controller : 'LoadDashboardCtrl',
        reloadOnSearch: false,
      })
      .when('/dashboard-solo/:type/:slug', {
        templateUrl: 'app/features/panel/partials/soloPanel.html',
        controller : 'SoloPanelCtrl',
      })
      .when('/dashboard-import/:file', {
        templateUrl: 'app/partials/dashboard.html',
        controller : 'DashFromImportCtrl',
        reloadOnSearch: false,
      })
      .when('/dashboard/new', {
        templateUrl: 'app/partials/dashboard.html',
        controller : 'NewDashboardCtrl',
        reloadOnSearch: false,
      })
      .when('/import/dashboard', {
        templateUrl: 'app/features/dashboard/partials/import.html',
        controller : 'DashboardImportCtrl',
      })
      .when('/datasources', {
        templateUrl: 'app/features/org/partials/datasources.html',
        controller : 'DataSourcesCtrl',
        resolve: loadOrgBundle,
      })
      .when('/datasources/edit/:id', {
        templateUrl: 'app/features/org/partials/datasourceEdit.html',
        controller : 'DataSourceEditCtrl',
        resolve: loadOrgBundle,
      })
      .when('/datasources/new', {
        templateUrl: 'app/features/org/partials/datasourceEdit.html',
        controller : 'DataSourceEditCtrl',
        resolve: loadOrgBundle,
      })
      .when('/org', {
        templateUrl: 'app/features/org/partials/orgDetails.html',
        controller : 'OrgDetailsCtrl',
        resolve: loadOrgBundle,
      })
      .when('/org/new', {
        templateUrl: 'app/features/org/partials/newOrg.html',
        controller : 'NewOrgCtrl',
        resolve: loadOrgBundle,
      })
      .when('/org/users', {
        templateUrl: 'app/features/org/partials/orgUsers.html',
        controller : 'OrgUsersCtrl',
        resolve: loadOrgBundle,
      })
      .when('/org/apikeys', {
        templateUrl: 'app/features/org/partials/orgApiKeys.html',
        controller : 'OrgApiKeysCtrl',
        resolve: loadOrgBundle,
      })
      .when('/profile', {
        templateUrl: 'app/features/profile/partials/profile.html',
        controller : 'ProfileCtrl',
      })
      .when('/profile/password', {
        templateUrl: 'app/features/profile/partials/password.html',
        controller : 'ChangePasswordCtrl',
      })
      .when('/profile/select-org', {
        templateUrl: 'app/features/profile/partials/select_org.html',
        controller : 'SelectOrgCtrl',
      })
      .when('/admin/settings', {
        templateUrl: 'app/features/admin/partials/settings.html',
        controller : 'AdminSettingsCtrl',
      })
      .when('/admin/users', {
        templateUrl: 'app/features/admin/partials/users.html',
        controller : 'AdminListUsersCtrl',
      })
      .when('/admin/users/create', {
        templateUrl: 'app/features/admin/partials/new_user.html',
        controller : 'AdminEditUserCtrl',
      })
      .when('/admin/users/edit/:id', {
        templateUrl: 'app/features/admin/partials/edit_user.html',
        controller : 'AdminEditUserCtrl',
      })
      .when('/admin/orgs', {
        templateUrl: 'app/features/admin/partials/orgs.html',
        controller : 'AdminListOrgsCtrl',
      })
      .when('/admin/orgs/edit/:id', {
        templateUrl: 'app/features/admin/partials/edit_org.html',
        controller : 'AdminEditOrgCtrl',
      })
      .when('/login', {
        templateUrl: 'app/partials/login.html',
        controller : 'LoginCtrl',
      })
      .when('/invite/:code', {
        templateUrl: 'app/partials/signup_invited.html',
        controller : 'InvitedCtrl',
      })
      .when('/signup', {
        templateUrl: 'app/partials/signup_step2.html',
        controller : 'SignUpCtrl',
      })
      .when('/user/password/send-reset-email', {
        templateUrl: 'app/partials/reset_password.html',
        controller : 'ResetPasswordCtrl',
      })
      .when('/user/password/reset', {
        templateUrl: 'app/partials/reset_password.html',
        controller : 'ResetPasswordCtrl',
      })
<<<<<<< HEAD
      .when('/plugins', {
        templateUrl: 'app/features/org/partials/plugins.html',
        controller: 'PluginsCtrl',
        resolve: loadOrgBundle,
      })
      .when('/plugins/edit/:type', {
        templateUrl: 'app/features/org/partials/pluginEdit.html',
        controller: 'PluginEditCtrl',
        resolve: loadOrgBundle,
=======
      .when('/global-alerts', {
        templateUrl: 'app/features/dashboard/partials/globalAlerts.html',
>>>>>>> 55448de9
      })
      .otherwise({
        templateUrl: 'app/partials/error.html',
        controller: 'ErrorCtrl'
      });
  });

});<|MERGE_RESOLUTION|>--- conflicted
+++ resolved
@@ -131,7 +131,6 @@
         templateUrl: 'app/partials/reset_password.html',
         controller : 'ResetPasswordCtrl',
       })
-<<<<<<< HEAD
       .when('/plugins', {
         templateUrl: 'app/features/org/partials/plugins.html',
         controller: 'PluginsCtrl',
@@ -141,10 +140,9 @@
         templateUrl: 'app/features/org/partials/pluginEdit.html',
         controller: 'PluginEditCtrl',
         resolve: loadOrgBundle,
-=======
+      })
       .when('/global-alerts', {
         templateUrl: 'app/features/dashboard/partials/globalAlerts.html',
->>>>>>> 55448de9
       })
       .otherwise({
         templateUrl: 'app/partials/error.html',
