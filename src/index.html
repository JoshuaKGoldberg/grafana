<!DOCTYPE html>
  <!--[if IE 8]>         <html class="no-js lt-ie9" lang="en"> <![endif]-->
  <!--[if gt IE 8]><!--> <html class="no-js" lang="en"> <!--<![endif]-->
  <head>
    <meta charset="utf-8">
    <meta http-equiv="X-UA-Compatible" content="IE=edge,chrome=1">
    <meta name="viewport" content="width=device-width">

    <title>Grafana</title>
    <link rel="stylesheet" href="css/bootstrap.dark.min.css" title="Light">
    <link rel="stylesheet" href="css/timepicker.css">
    <link rel="stylesheet" href="css/animate.min.css">
    <link rel="stylesheet" href="css/normalize.min.css">
    <!-- load the root require context -->
    <script src="vendor/require/require.js"></script>
    <script src="app/components/require.config.js"></script>
    <script>require(['app'], function () {})</script>
    <style>
    </style>

  </head>

  <body ng-cloak>

<<<<<<< HEAD
=======

    <!--<link rel="stylesheet" ng-href="css/bootstrap.{{dashboard.current.style||'dark'}}.min.css">-->
>>>>>>> a13f6e0e
    <link rel="stylesheet" ng-href="css/bootstrap.{{dashboard.current.style||'dark'}}.min.css">
    <link rel="stylesheet" href="css/bootstrap-responsive.min.css">
    <link rel="stylesheet" href="css/font-awesome.min.css">

    <div ng-repeat='alert in dashAlerts.list' class="alert-{{alert.severity}} dashboard-notice" ng-show="$last">
      <button type="button" class="close" ng-click="dashAlerts.clear(alert)" style="padding-right:50px">&times;</button>
      <strong>{{alert.title}}</strong> <span ng-bind-html='alert.text'></span> <div style="padding-right:10px" class='pull-right small'> {{$index + 1}} alert(s) </div>
    </div>
    <div class="navbar navbar-static-top">
      <div class="navbar-inner">
        <div class="container-fluid">
          <span class="brand"><img src="img/small.png" bs-tooltip="'Kibana 3 milestone pre-5'" data-placement="bottom"> {{dashboard.current.title}}</span>
          <ul class="nav pull-right" ng-controller='dashLoader' ng-init="init()" ng-include="'app/partials/dashLoader.html'">
          </ul>
        </div>
      </div>
    </div>

    <div ng-view></div>

  </body>
</html><|MERGE_RESOLUTION|>--- conflicted
+++ resolved
@@ -22,11 +22,7 @@
 
   <body ng-cloak>
 
-<<<<<<< HEAD
-=======
-
     <!--<link rel="stylesheet" ng-href="css/bootstrap.{{dashboard.current.style||'dark'}}.min.css">-->
->>>>>>> a13f6e0e
     <link rel="stylesheet" ng-href="css/bootstrap.{{dashboard.current.style||'dark'}}.min.css">
     <link rel="stylesheet" href="css/bootstrap-responsive.min.css">
     <link rel="stylesheet" href="css/font-awesome.min.css">
